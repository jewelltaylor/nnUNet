#    Copyright 2019 Division of Medical Image Computing, German Cancer Research Center (DKFZ), Heidelberg, Germany
#
#    Licensed under the Apache License, Version 2.0 (the "License");
#    you may not use this file except in compliance with the License.
#    You may obtain a copy of the License at
#
#        http://www.apache.org/licenses/LICENSE-2.0
#
#    Unless required by applicable law or agreed to in writing, software
#    distributed under the License is distributed on an "AS IS" BASIS,
#    WITHOUT WARRANTIES OR CONDITIONS OF ANY KIND, either express or implied.
#    See the License for the specific language governing permissions and
#    limitations under the License.

from copy import deepcopy
import numpy as np
from nnunet.configuration import default_num_threads
from nnunet.experiment_planning.DatasetAnalyzer import DatasetAnalyzer
from nnunet.experiment_planning.common_utils import get_pool_and_conv_props_poolLateV2
from nnunet.experiment_planning.plan_and_preprocess_task import create_lists_from_splitted_dataset, crop
from nnunet.preprocessing.cropping import get_case_identifier_from_npz
from nnunet.preprocessing.preprocessing import GenericPreprocessor
from nnunet.experiment_planning.configuration import FEATUREMAP_MIN_EDGE_LENGTH_BOTTLENECK, TARGET_SPACING_PERCENTILE, \
    batch_size_covers_max_percent_of_dataset, dataset_min_batch_size_cap, \
    HOW_MUCH_OF_A_PATIENT_MUST_THE_NETWORK_SEE_AT_STAGE0, MIN_SIZE_PER_CLASS_FACTOR, \
    RESAMPLING_SEPARATE_Z_ANISOTROPY_THRESHOLD
from batchgenerators.utilities.file_and_folder_operations import *
import shutil
from nnunet.paths import *
from nnunet.network_architecture.generic_UNet import Generic_UNet
from collections import OrderedDict


class ExperimentPlanner(object):
    def __init__(self, folder_with_cropped_data, preprocessed_output_folder):
        self.folder_with_cropped_data = folder_with_cropped_data
        self.preprocessed_output_folder = preprocessed_output_folder
        self.list_of_cropped_npz_files = subfiles(self.folder_with_cropped_data, True, None, ".npz", True)

        assert isfile(join(self.folder_with_cropped_data, "dataset_properties.pkl")), \
            "folder_with_cropped_data must contain dataset_properties.pkl"
        self.dataset_properties = load_pickle(join(self.folder_with_cropped_data, "dataset_properties.pkl"))

        self.plans_per_stage = OrderedDict()
        self.plans = OrderedDict()
        self.plans_fname = join(self.preprocessed_output_folder, default_plans_identifier + "_plans_3D.pkl")
        self.data_identifier = default_data_identifier

        self.transpose_forward = [0, 1, 2]
        self.transpose_backward = [0, 1, 2]

    def get_target_spacing(self):
        spacings = self.dataset_properties['all_spacings']

        # target = np.median(np.vstack(spacings), 0)
        # if target spacing is very anisotropic we may want to not downsample the axis with the worst spacing
        # uncomment after mystery task submission
        """worst_spacing_axis = np.argmax(target)
        if max(target) > (2.5 * min(target)):
            spacings_of_that_axis = np.vstack(spacings)[:, worst_spacing_axis]
            target_spacing_of_that_axis = np.percentile(spacings_of_that_axis, 5)
            target[worst_spacing_axis] = target_spacing_of_that_axis"""

        target = np.percentile(np.vstack(spacings), TARGET_SPACING_PERCENTILE, 0)
        return target

    def save_my_plans(self):
        with open(self.plans_fname, 'wb') as f:
            pickle.dump(self.plans, f)

    def load_my_plans(self):
        self.plans = load_pickle(self.plans_fname)

        self.plans_per_stage = self.plans['plans_per_stage']
        self.dataset_properties = self.plans['dataset_properties']

        self.transpose_forward = self.plans['transpose_forward']
        self.transpose_backward = self.plans['transpose_backward']

    def determine_postprocessing(self):
        """
        Spoiler: This is unused, postprocessing was removed. Ignore it.
        :return:
        """
        print("determining postprocessing...")

        props_per_patient = self.dataset_properties['segmentation_props_per_patient']

        all_region_keys = [i for k in props_per_patient.keys() for i in props_per_patient[k]['only_one_region'].keys()]
        all_region_keys = list(set(all_region_keys))

        only_keep_largest_connected_component = OrderedDict()

        for r in all_region_keys:
            all_results = [props_per_patient[k]['only_one_region'][r] for k in props_per_patient.keys()]
            only_keep_largest_connected_component[tuple(r)] = all(all_results)

        print("Postprocessing: only_keep_largest_connected_component", only_keep_largest_connected_component)

        all_classes = self.dataset_properties['all_classes']
        classes = [i for i in all_classes if i > 0]

        props_per_patient = self.dataset_properties['segmentation_props_per_patient']

        min_size_per_class = OrderedDict()
        for c in classes:
            all_num_voxels = []
            for k in props_per_patient.keys():
                all_num_voxels.append(props_per_patient[k]['volume_per_class'][c])
            if len(all_num_voxels) > 0:
                min_size_per_class[c] = np.percentile(all_num_voxels, 1) * MIN_SIZE_PER_CLASS_FACTOR
            else:
                min_size_per_class[c] = np.inf

        min_region_size_per_class = OrderedDict()
        for c in classes:
            region_sizes = [l for k in props_per_patient for l in props_per_patient[k]['region_volume_per_class'][c]]
            if len(region_sizes) > 0:
                min_region_size_per_class[c] = min(region_sizes)
                # we don't need that line but better safe than sorry, right?
                min_region_size_per_class[c] = min(min_region_size_per_class[c], min_size_per_class[c])
            else:
                min_region_size_per_class[c] = 0

        print("Postprocessing: min_size_per_class", min_size_per_class)
        print("Postprocessing: min_region_size_per_class", min_region_size_per_class)
        return only_keep_largest_connected_component, min_size_per_class, min_region_size_per_class

    def plan_experiment(self):
        def get_properties_for_stage(current_spacing, original_spacing, original_shape, num_cases,
                                     num_modalities, num_classes):
            """
            Computation of input patch size starts out with the new median shape (in voxels) of a dataset. This is
            opposed to prior experiments where I based it on the median size in mm. The rationale behind this is that
            for some organ of interest the acquisition method will most likely be chosen such that the field of view and
            voxel resolution go hand in hand to show the doctor what they need to see. This assumption may be violated
            for some modalities with anisotropy (cine MRI) but we will have t live with that. In future experiments I
            will try to 1) base input patch size match aspect ratio of input size in mm (instead of voxels) and 2) to
            try to enforce that we see the same 'distance' in all directions (try to maintain equal size in mm of patch)

            The patches created here attempt keep the aspect ratio of the new_median_shape

            :param current_spacing:
            :param original_spacing:
            :param original_shape:
            :param num_cases:
            :return:
            """
            new_median_shape = np.round(original_spacing / current_spacing * original_shape).astype(int)
            dataset_num_voxels = np.prod(new_median_shape) * num_cases

            # the next line is what we had before as a default. The patch size had the same aspect ratio as the median shape of a patient. We swapped t
            # input_patch_size = new_median_shape

            # compute how many voxels are one mm
            input_patch_size = 1 / np.array(current_spacing)

            # normalize voxels per mm
            input_patch_size /= input_patch_size.mean()

            # create an isotropic patch of size 512x512x512mm
            input_patch_size *= 1 / min(input_patch_size) * 512  # to get a starting value
            input_patch_size = np.round(input_patch_size).astype(int)

            # clip it to the median shape of the dataset because patches larger then that make not much sense
            input_patch_size = [min(i, j) for i, j in zip(input_patch_size, new_median_shape)]

            network_num_pool_per_axis, pool_op_kernel_sizes, conv_kernel_sizes, new_shp, \
            shape_must_be_divisible_by = get_pool_and_conv_props_poolLateV2(input_patch_size,
                                                                            FEATUREMAP_MIN_EDGE_LENGTH_BOTTLENECK,
                                                                            Generic_UNet.MAX_NUMPOOL_3D,
                                                                            current_spacing)

            ref = Generic_UNet.use_this_for_batch_size_computation_3D
            here = Generic_UNet.compute_approx_vram_consumption(new_shp, network_num_pool_per_axis,
                                                                Generic_UNet.BASE_NUM_FEATURES_3D,
                                                                Generic_UNet.MAX_NUM_FILTERS_3D, num_modalities,
                                                                num_classes,
                                                                pool_op_kernel_sizes)
            while here > ref:
                argsrt = np.argsort(new_shp / new_median_shape)[::-1]
                pool_fct_per_axis = np.prod(pool_op_kernel_sizes, 0)
                bottleneck_size_per_axis = new_shp / pool_fct_per_axis
                shape_must_be_divisible_by = [shape_must_be_divisible_by[i]
                                              if bottleneck_size_per_axis[i] > 4
                                              else shape_must_be_divisible_by[i] / 2
                                              for i in range(len(bottleneck_size_per_axis))]
                new_shp[argsrt[0]] -= shape_must_be_divisible_by[argsrt[0]]

                # we have to recompute numpool now:
                network_num_pool_per_axis, pool_op_kernel_sizes, conv_kernel_sizes, new_shp, \
                shape_must_be_divisible_by = get_pool_and_conv_props_poolLateV2(new_shp,
                                                                                FEATUREMAP_MIN_EDGE_LENGTH_BOTTLENECK,
                                                                                Generic_UNet.MAX_NUMPOOL_3D,
                                                                                current_spacing)

                here = Generic_UNet.compute_approx_vram_consumption(new_shp, network_num_pool_per_axis,
                                                                    Generic_UNet.BASE_NUM_FEATURES_3D,
                                                                    Generic_UNet.MAX_NUM_FILTERS_3D, num_modalities,
                                                                    num_classes, pool_op_kernel_sizes)
                print(new_shp)

            input_patch_size = new_shp

            batch_size = Generic_UNet.DEFAULT_BATCH_SIZE_3D  # This is what wirks with 128**3
            batch_size = int(np.floor(max(ref / here, 1) * batch_size))

            # check if batch size is too large
            max_batch_size = np.round(batch_size_covers_max_percent_of_dataset * dataset_num_voxels /
                                      np.prod(input_patch_size, dtype=np.int64)).astype(int)
            max_batch_size = max(max_batch_size, dataset_min_batch_size_cap)
            batch_size = min(batch_size, max_batch_size)

            do_dummy_2D_data_aug = (max(input_patch_size) / input_patch_size[
                0]) > RESAMPLING_SEPARATE_Z_ANISOTROPY_THRESHOLD

            plan = {
                'batch_size': batch_size,
                'num_pool_per_axis': network_num_pool_per_axis,
                'patch_size': input_patch_size,
                'median_patient_size_in_voxels': new_median_shape,
                'current_spacing': current_spacing,
                'original_spacing': original_spacing,
                'do_dummy_2D_data_aug': do_dummy_2D_data_aug,
                'pool_op_kernel_sizes': pool_op_kernel_sizes,
                'conv_kernel_sizes': conv_kernel_sizes,
            }
            return plan

        use_nonzero_mask_for_normalization = self.determine_whether_to_use_mask_for_norm()
        print("Are we using the nonzero maks for normalizaion?", use_nonzero_mask_for_normalization)
        spacings = self.dataset_properties['all_spacings']
        sizes = self.dataset_properties['all_sizes']

        all_classes = self.dataset_properties['all_classes']
        modalities = self.dataset_properties['modalities']
        num_modalities = len(list(modalities.keys()))

        target_spacing = self.get_target_spacing()
        new_shapes = [np.array(i) / target_spacing * np.array(j) for i, j in zip(spacings, sizes)]

        max_spacing_axis = np.argmax(target_spacing)
        remaining_axes = [i for i in list(range(3)) if i != max_spacing_axis]
        self.transpose_forward = [max_spacing_axis] + remaining_axes
        self.transpose_backward = [np.argwhere(np.array(self.transpose_forward) == i)[0][0] for i in range(3)]

        # we base our calculations on the median shape of the datasets
        median_shape = np.median(np.vstack(new_shapes), 0)
        print("the median shape of the dataset is ", median_shape)

        max_shape = np.max(np.vstack(new_shapes), 0)
        print("the max shape in the dataset is ", max_shape)
        min_shape = np.min(np.vstack(new_shapes), 0)
        print("the min shape in the dataset is ", min_shape)

        print("we don't want feature maps smaller than ", FEATUREMAP_MIN_EDGE_LENGTH_BOTTLENECK, " in the bottleneck")

        # how many stages will the image pyramid have?
        self.plans_per_stage = list()

        target_spacing_transposed = np.array(target_spacing)[self.transpose_forward]
        median_shape_transposed = np.array(median_shape)[self.transpose_forward]
        print("the transposed median shape of the dataset is ", median_shape_transposed)

        self.plans_per_stage.append(get_properties_for_stage(target_spacing_transposed, target_spacing_transposed,
                                                             median_shape_transposed,
                                                             len(self.list_of_cropped_npz_files),
                                                             num_modalities, len(all_classes) + 1))

        # thanks Zakiyi (https://github.com/MIC-DKFZ/nnUNet/issues/61) for spotting this bug :-)
        # if np.prod(self.plans_per_stage[-1]['median_patient_size_in_voxels'], dtype=np.int64) / \
        #        architecture_input_voxels < HOW_MUCH_OF_A_PATIENT_MUST_THE_NETWORK_SEE_AT_STAGE0:
        architecture_input_voxels_here = np.prod(self.plans_per_stage[-1]['patch_size'], dtype=np.int64)
        if np.prod(self.plans_per_stage[-1]['median_patient_size_in_voxels'], dtype=np.int64) / \
                architecture_input_voxels_here < HOW_MUCH_OF_A_PATIENT_MUST_THE_NETWORK_SEE_AT_STAGE0:
            more = False
        else:
            more = True

        if more:
            # if we are doing more than one stage then we want the lowest stage to have exactly
            # HOW_MUCH_OF_A_PATIENT_MUST_THE_NETWORK_SEE_AT_STAGE0 (this is 4 by default so the number of voxels in the
            # median shape of the lowest stage must be 4 times as much as the network can process at once (128x128x128 by
            # default). Problem is that we are downsampling higher resolution axes before we start downsampling the
            # out-of-plane axis. We could probably/maybe do this analytically but I am lazy, so here
            # we do it the dumb way

            lowres_stage_spacing = deepcopy(target_spacing)
            num_voxels = np.prod(median_shape, dtype=np.int64)
<<<<<<< HEAD

            while num_voxels > HOW_MUCH_OF_A_PATIENT_MUST_THE_NETWORK_SEE_AT_STAGE0 * architecture_input_voxels:
=======
            while num_voxels > HOW_MUCH_OF_A_PATIENT_MUST_THE_NETWORK_SEE_AT_STAGE0 * architecture_input_voxels_here:
>>>>>>> 31e4d7cb
                max_spacing = max(lowres_stage_spacing)
                if np.any((max_spacing / lowres_stage_spacing) > 2):
                    lowres_stage_spacing[(max_spacing / lowres_stage_spacing) > 2] \
                        *= 1.01
                else:
                    lowres_stage_spacing *= 1.01
                num_voxels = np.prod(target_spacing / lowres_stage_spacing * median_shape, dtype=np.int64)

                lowres_stage_spacing_transposed = np.array(lowres_stage_spacing)[self.transpose_forward]
                new = get_properties_for_stage(lowres_stage_spacing_transposed, target_spacing_transposed,
                                               median_shape_transposed,
                                               len(self.list_of_cropped_npz_files),
                                               num_modalities, len(all_classes) + 1)
                architecture_input_voxels = np.prod(new['patch_size'])

            if 1.5 * np.prod(new['median_patient_size_in_voxels'], dtype=np.int64) < np.prod(
                    self.plans_per_stage[0]['median_patient_size_in_voxels'], dtype=np.int64):
                self.plans_per_stage.append(new)

        self.plans_per_stage = self.plans_per_stage[::-1]
        self.plans_per_stage = {i: self.plans_per_stage[i] for i in range(len(self.plans_per_stage))}  # convert to dict

        print(self.plans_per_stage)

        normalization_schemes = self.determine_normalization_scheme()
        only_keep_largest_connected_component, min_size_per_class, min_region_size_per_class = \
            self.determine_postprocessing()

        # these are independent of the stage
        plans = {'num_stages': len(list(self.plans_per_stage.keys())), 'num_modalities': num_modalities,
                 'modalities': modalities, 'normalization_schemes': normalization_schemes,
                 'dataset_properties': self.dataset_properties, 'list_of_npz_files': self.list_of_cropped_npz_files,
                 'original_spacings': spacings, 'original_sizes': sizes,
                 'preprocessed_data_folder': self.preprocessed_output_folder, 'num_classes': len(all_classes),
                 'all_classes': all_classes, 'base_num_features': Generic_UNet.BASE_NUM_FEATURES_3D,
                 'use_mask_for_norm': use_nonzero_mask_for_normalization,
                 'keep_only_largest_region': only_keep_largest_connected_component,
                 'min_region_size_per_class': min_region_size_per_class, 'min_size_per_class': min_size_per_class,
                 'transpose_forward': self.transpose_forward, 'transpose_backward': self.transpose_backward,
                 'data_identifier': self.data_identifier, 'plans_per_stage': self.plans_per_stage}

        self.plans = plans
        self.save_my_plans()

    def determine_normalization_scheme(self):
        schemes = OrderedDict()
        modalities = self.dataset_properties['modalities']
        num_modalities = len(list(modalities.keys()))

        for i in range(num_modalities):
            if modalities[i] == "CT":
                schemes[i] = "CT"
            else:
                schemes[i] = "nonCT"
        return schemes

    def save_properties_of_cropped(self, case_identifier, properties):
        with open(join(self.folder_with_cropped_data, "%s.pkl" % case_identifier), 'wb') as f:
            pickle.dump(properties, f)

    def load_properties_of_cropped(self, case_identifier):
        with open(join(self.folder_with_cropped_data, "%s.pkl" % case_identifier), 'rb') as f:
            properties = pickle.load(f)
        return properties

    def determine_whether_to_use_mask_for_norm(self):
        # only use the nonzero mask for normalization of the cropping based on it resulted in a decrease in
        # image size (this is an indication that the data is something like brats/isles and then we want to
        # normalize in the brain region only)
        modalities = self.dataset_properties['modalities']
        num_modalities = len(list(modalities.keys()))
        use_nonzero_mask_for_norm = OrderedDict()

        for i in range(num_modalities):
            if "CT" in modalities[i]:
                use_nonzero_mask_for_norm[i] = False
            else:
                all_size_reductions = []
                for k in self.dataset_properties['size_reductions'].keys():
                    all_size_reductions.append(self.dataset_properties['size_reductions'][k])

                if np.median(all_size_reductions) < 3 / 4.:
                    print("using nonzero mask for normalization")
                    use_nonzero_mask_for_norm[i] = True
                else:
                    print("not using nonzero mask for normalization")
                    use_nonzero_mask_for_norm[i] = False

        for c in self.list_of_cropped_npz_files:
            case_identifier = get_case_identifier_from_npz(c)
            properties = self.load_properties_of_cropped(case_identifier)
            properties['use_nonzero_mask_for_norm'] = use_nonzero_mask_for_norm
            self.save_properties_of_cropped(case_identifier, properties)
        use_nonzero_mask_for_normalization = use_nonzero_mask_for_norm
        return use_nonzero_mask_for_normalization

    def write_normalization_scheme_to_patients(self):
        """
        This is used for test set preprocessing
        :return: 
        """
        for c in self.list_of_cropped_npz_files:
            case_identifier = get_case_identifier_from_npz(c)
            properties = self.load_properties_of_cropped(case_identifier)
            properties['use_nonzero_mask_for_norm'] = self.plans['use_mask_for_norm']
            self.save_properties_of_cropped(case_identifier, properties)

    def run_preprocessing(self, num_threads):
        if os.path.isdir(join(self.preprocessed_output_folder, "gt_segmentations")):
            shutil.rmtree(join(self.preprocessed_output_folder, "gt_segmentations"))
        shutil.copytree(join(self.folder_with_cropped_data, "gt_segmentations"),
                        join(self.preprocessed_output_folder, "gt_segmentations"))
        normalization_schemes = self.plans['normalization_schemes']
        use_nonzero_mask_for_normalization = self.plans['use_mask_for_norm']
        intensityproperties = self.plans['dataset_properties']['intensityproperties']
        preprocessor = GenericPreprocessor(normalization_schemes, use_nonzero_mask_for_normalization,
                                           self.transpose_forward, intensityproperties)
        target_spacings = [i["current_spacing"] for i in self.plans_per_stage.values()]
        if self.plans['num_stages'] > 1 and not isinstance(num_threads, (list, tuple)):
            num_threads = (default_num_threads, num_threads)
        elif self.plans['num_stages'] == 1 and isinstance(num_threads, (list, tuple)):
            num_threads = num_threads[-1]
        preprocessor.run(target_spacings, self.folder_with_cropped_data, self.preprocessed_output_folder,
                         self.plans['data_identifier'], num_threads)


if __name__ == "__main__":
    import argparse
    parser = argparse.ArgumentParser()
    parser.add_argument("-t", "--task_ids", nargs="+", help="list of int")
    parser.add_argument("-p", action="store_true", help="set this if you actually want to run the preprocessing. If "
                                                        "this is not set then this script will only create the plans file")
    parser.add_argument("-tl", type=int, required=False, default=8, help="num_threads_lowres")
    parser.add_argument("-tf", type=int, required=False, default=8, help="num_threads_fullres")

    args = parser.parse_args()
    task_ids = args.task_ids
    run_preprocessing = args.p
    tl = args.tl
    tf = args.tf

    tasks = []
    for i in task_ids:
        i = int(i)
        candidates = subdirs(cropped_output_dir, prefix="Task%02.0d" % i, join=False)
        assert len(candidates) == 1
        tasks.append(candidates[0])

    for t in tasks:
        try:
            print("\n\n\n", t)
            cropped_out_dir = os.path.join(cropped_output_dir, t)
            preprocessing_output_dir_this_task = os.path.join(preprocessing_output_dir, t)
            splitted_4d_output_dir_task = os.path.join(splitted_4d_output_dir, t)
            lists, modalities = create_lists_from_splitted_dataset(splitted_4d_output_dir_task)

            dataset_analyzer = DatasetAnalyzer(cropped_out_dir, overwrite=False)
            _ = dataset_analyzer.analyze_dataset() # this will write output files that will be used by the ExperimentPlanner

            maybe_mkdir_p(preprocessing_output_dir_this_task)
            shutil.copy(join(cropped_out_dir, "dataset_properties.pkl"), preprocessing_output_dir_this_task)
            shutil.copy(join(splitted_4d_output_dir, t, "dataset.json"), preprocessing_output_dir_this_task)

            threads = (tl, tf)

            print("number of threads: ", threads, "\n")

            exp_planner = ExperimentPlanner(cropped_out_dir, preprocessing_output_dir_this_task)
            exp_planner.plan_experiment()
            if run_preprocessing:
                exp_planner.run_preprocessing(threads)
        except Exception as e:
            print(e)
<|MERGE_RESOLUTION|>--- conflicted
+++ resolved
@@ -43,7 +43,7 @@
 
         self.plans_per_stage = OrderedDict()
         self.plans = OrderedDict()
-        self.plans_fname = join(self.preprocessed_output_folder, default_plans_identifier + "_plans_3D.pkl")
+        self.plans_fname = join(self.preprocessed_output_folder, default_plans_identifier + "fixed_plans_3D.pkl")
         self.data_identifier = default_data_identifier
 
         self.transpose_forward = [0, 1, 2]
@@ -287,12 +287,7 @@
 
             lowres_stage_spacing = deepcopy(target_spacing)
             num_voxels = np.prod(median_shape, dtype=np.int64)
-<<<<<<< HEAD
-
-            while num_voxels > HOW_MUCH_OF_A_PATIENT_MUST_THE_NETWORK_SEE_AT_STAGE0 * architecture_input_voxels:
-=======
             while num_voxels > HOW_MUCH_OF_A_PATIENT_MUST_THE_NETWORK_SEE_AT_STAGE0 * architecture_input_voxels_here:
->>>>>>> 31e4d7cb
                 max_spacing = max(lowres_stage_spacing)
                 if np.any((max_spacing / lowres_stage_spacing) > 2):
                     lowres_stage_spacing[(max_spacing / lowres_stage_spacing) > 2] \
